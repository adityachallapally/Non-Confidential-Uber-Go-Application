--- conflicted
+++ resolved
@@ -43,10 +43,7 @@
 cache:
   directories:
     - $HOME/.glide/cache
-<<<<<<< HEAD
     - _venv
-=======
 
 before_cache:  # glide touches ORIG_HEAD on `glide install`
-  - find $HOME/.glide/cache -name ORIG_HEAD -exec rm {} \;
->>>>>>> 2abc28cc
+  - find $HOME/.glide/cache -name ORIG_HEAD -exec rm {} \;